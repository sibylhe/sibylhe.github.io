---
title: Tags
layout: default
---

{% include header.html %}

<div class="g-banner tags-banner {{ site.postPatterns | prepend: 'post-pattern-' }} {{ site.theme-color | prepend: 'bgcolor-' }}" data-theme="{{ site.theme-color }}">
    <h2>TAGS</h2>
</div>

<main class="tags-content">

    <ul class="tags-list">
        <li>
        {% if site.recommend-tags and site.tags.size>0 %}
            {% for tag in site.tags %}
            <a href="#{{ tag[0] }}" class="tag">{{ tag[0]}}</a>
            {% endfor %}
        {% endif %}
        </li>
        
        {% for tag in site.tags %}
        <li>
            <span class="tag-name" id="{{ tag[0] }}">「{{ tag[0] }}」</span>
            {% for post in tag[1] %}
            <a class="tag-post" href="{{ post.url }}" title="{{ post.title }}">{{ post.title }}</a>
            {% endfor %}
        </li>
<<<<<<< HEAD
        
=======
>>>>>>> cd41342a
        {% endfor%}
    </ul>
</main>
    
{% include footer.html %}<|MERGE_RESOLUTION|>--- conflicted
+++ resolved
@@ -27,10 +27,6 @@
             <a class="tag-post" href="{{ post.url }}" title="{{ post.title }}">{{ post.title }}</a>
             {% endfor %}
         </li>
-<<<<<<< HEAD
-        
-=======
->>>>>>> cd41342a
         {% endfor%}
     </ul>
 </main>
